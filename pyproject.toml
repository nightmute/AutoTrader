[build-system]
requires = [
    "setuptools>=42",
    "wheel"
]
build-backend = "setuptools.build_meta"

[tool]
[tool.commitizen]
name = "cz_conventional_commits"
<<<<<<< HEAD
version = "1.1.0"
=======
version = "1.1.1"
>>>>>>> 2fb89ec0
tag_format = "v$version"
version_files = [
    "autotrader/__init__.py:__version__",
]
update_changelog_on_bump = true<|MERGE_RESOLUTION|>--- conflicted
+++ resolved
@@ -8,11 +8,7 @@
 [tool]
 [tool.commitizen]
 name = "cz_conventional_commits"
-<<<<<<< HEAD
-version = "1.1.0"
-=======
 version = "1.1.1"
->>>>>>> 2fb89ec0
 tag_format = "v$version"
 version_files = [
     "autotrader/__init__.py:__version__",
