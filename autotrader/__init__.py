from .autoplot import AutoPlot
from .autotrader import AutoTrader
from .utilities import TradeAnalysis, DataStream
from .brokers.trading import (
    Order,
    IsolatedPosition,
    Position,
    LimitOrder,
    MarketOrder,
    StopLimitOrder,
    Trade,
)

# Broker imports
# CCXT
try:
    from .brokers.ccxt import Broker as CCXT
except:
    pass

# Interactive Brokers
try:
    from .brokers.ib import Broker as IB
except:
    pass

# Oanda
try:
    from .brokers.oanda import Broker as Oanda
except:
    pass

# Virtual broker
from .brokers.virtual import Broker as VirtualBroker

# Define version number
<<<<<<< HEAD
__version__ = "1.1.0"
=======
__version__ = "1.1.1"
>>>>>>> 2fb89ec0
<|MERGE_RESOLUTION|>--- conflicted
+++ resolved
@@ -34,8 +34,4 @@
 from .brokers.virtual import Broker as VirtualBroker
 
 # Define version number
-<<<<<<< HEAD
-__version__ = "1.1.0"
-=======
-__version__ = "1.1.1"
->>>>>>> 2fb89ec0
+__version__ = "1.1.1"